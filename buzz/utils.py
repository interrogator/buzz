import multiprocessing
import os
import re
import shutil
from io import StringIO
from typing import List, Optional

import numpy as np
<<<<<<< HEAD
import pandas as pd
=======
from joblib import Parallel
>>>>>>> 1eabfae1
from nltk.tree import ParentedTree
from tqdm import tqdm, tqdm_notebook

from .constants import (COLUMN_NAMES, CONLL_COLUMNS, DTYPES, LONG_NAMES,
                        MORPH_FIELDS, SPACY_LANGUAGES)


def _get_texts(file_data):
    """
    From a CONLL-U string, return a string of just the text metadata
    """
    out = list()
    pre = "# text = "
    for line in file_data.splitlines():
        if line.startswith(pre):
            line = line.replace(pre, "", 1)
            out.append(line.strip())
    return "\n".join(out)


def _entity_getter(row, reference=None):
    """
    Pandas rowwise apply. Gets fsis
    """
    iob = row["ent_iob"]
    file, s, i = row.name
    out = {i}

    if iob in ["_", "O"]:
        return out

    ent_id = row["ent_id"]
    sent = reference.loc[(file, s)]
    sent = sent[sent["ent_id"] == ent_id]
    sent["_i"] = sent.index
    sent["diff"] = sent["_i"].diff()
    start = i
    end = i
    # get the row at which this entity starts
    while True:
        if iob == "B":
            break
        start -= 1
        if not start:
            break
        try:
            line = sent.loc[start]
        except Exception:
            break
        if line["diff"] != 1:
            out.add(start)
            break
        iob = line["ent_iob"]
        out.add(start)
    # get the row at which this entity ends
    while True:
        end += 1
        try:
            line = sent.loc[end]
        except Exception:
            break
        if line["diff"] != 1:
            break
        out.add(end)
    return out


def _join_entities(made, entity_info):
    """
    Once we've formatted needed tokens, for entities, we need to join them
    """
    out = []
    for (f, s, _), set_of_is in entity_info.items():
        sent = made.loc[(f, s)]
        tokens = [v for k, v in sent.items() if k in set_of_is]
        out.append(" ".join(tokens))
    return pd.Series(out, index=entity_info.index)


def _make_match_col(df, show, preserve_case, show_entities=False, reference=None):
    """
    Make a Series representing the format requested in `show`
    """
    # this is brutal code, only needed when we are showing entities
    if show_entities:
        ixes = set()
        entity_info = df.apply(_entity_getter, reference=reference, axis=1)
        for (f, s, _), set_of_is in entity_info.items():
            for ix in set_of_is:
                ixes.add((f, s, ix))
        # now we make the expanded results into the df for formatting
        df = reference.loc[list(sorted(ixes))]

    # if we need to add file, s or i as columns to the df?
    for s in show:
        if s in df.index.names and s not in df.columns:
            df[s] = df.index.get_level_values(s)

    # here is where we make the match column with slash sep
    if len(show) == 1:
        made = df[show[0]].astype(str)
    else:
        cats = [df[i].astype(str) for i in show[1:]]
        made = df[show[0]].str.cat(others=cats, sep="/").str.rstrip("/")
    if not preserve_case:
        made = made.str.lower()

    # if doing entity stuff, we now have to join the tokens
    if show_entities:
        made = _join_entities(made, entity_info)

    return made


def _get_tqdm():
    """
    Get either the IPython or regular version of tqdm
    """
    try:
        if get_ipython().__class__.__name__ == "ZMQInteractiveShell":  # noqa: F821
            return tqdm_notebook
        return tqdm
    except NameError:
        pass
    return tqdm


def _tree_once(df):
    """
    Get each parse tree once, probably so we can run nltk.ParentedTree on them
    """
    return df["parse"][df.index.get_level_values("i") == 1]


def _tqdm_update(tqdm):
    """
    Try to update tqdm, or do nothing
    """
    if tqdm is not None:
        tqdm.update(1)


def _tqdm_close(tqdm):
    """
    Try to close tqdm, or do nothing
    """
    if tqdm is not None:
        tqdm.close()


def _auto_window():
    """
    Get concordance left and right optimal size
    """
    columns = shutil.get_terminal_size().columns
    size = (columns / 2) * 0.60
    return [int(size), int(size)]


def _set_best_data_types(df):
    """
    Make DF have the best possible column data types
    """
    for c in list(df.columns):
        if df[c].dtype.name.startswith("date"):
            continue
        try:
            df[c] = df[c].astype(DTYPES.get(c, object))
            # the below, why?
            try:
                df[c].cat.add_categories("_")
            except AttributeError:
                pass
        except (ValueError, TypeError):
            pass
    return df


def _make_tree(tree):
    """
    Try to make a tree from this string, or return None
    """
    try:
        return ParentedTree.fromstring(tree)
    except Exception:
        return


def _get_nlp(language="english"):
    """
    Get spaCY with models by language
    """
    import spacy

    lang = SPACY_LANGUAGES.get(language.capitalize(), language)

    try:
        return spacy.load(lang)
    except OSError:
        from spacy.cli import download

        download(lang)
        return spacy.load(lang)


def cast(text):
    """
    Attempt to get object from JSON string, or return the string
    """
    import json

    try:
        return json.loads(text)
    except Exception:
        return text


def _make_csv(raw_lines, fname, usecols):
    """
    Turn raw CONLL-U file data into something pandas' CSV reader can easily and quickly read.

    The main thing to do is to add the [file, sent#, token#] index, and transform the metadata
    stored as comments into additional columns

    Return: str (CSV data) and list of dicts (metadata for each discovered sentence)
    """
    csvdat = list()  # a list of csv strings as we make them
    meta_dicts = list()  # our sent-level metadata will go in here
    # todo: find better way to use correct path as file index
    fname = fname.rsplit("-parsed/")[-1]
    # make list of sentence strings
    sents = raw_lines.strip().split("\n\n")
    # split into metadata and csv parts by getting first numbered row. probably but not always 1
    splut = [re.split("\n([0-9])", s, 1) for s in sents]
    regex = "^# (.*?) = (.*?)$"
    try:
        for sent_id, (raw_sent_meta, one, text) in enumerate(splut, start=1):
            text = one + text  # rejoin it as it was
            sent_meta = dict()
            # get every metadata row, split into key//value
            found = re.findall(regex, raw_sent_meta, re.MULTILINE)
            for key, value in found:
                # turn the string into an object if it's valid json
                if usecols and key.strip() not in usecols:
                    continue
                sent_meta[key.strip()] = cast(value.strip())
            # add the fsi part to every row
            lines = text.splitlines()
            text = "\n".join(f"{fname}\t{sent_id}\t{line}" for line in lines)
            # add csv and meta to our collection
            csvdat.append(text)
            meta_dicts.append(sent_meta)
    except ValueError as error:
        raise
        raise ValueError(f"Problem in file: {fname}") from error

    # return the csv without the double newline so it can be read all at once. add meta_dicts later.
    return "\n".join(csvdat), meta_dicts


def _order_df_columns(df, metadata=None, morph=None):
    if metadata is None:
        metadata = [i for i in list(df.columns) if i not in COLUMN_NAMES]
    morph = morph or list()
    good_names = [i for i in COLUMN_NAMES if i in df.columns]
    with_n = good_names + morph + list(sorted(metadata))
    if "_n" in with_n:
        with_n.remove("_n")
        with_n.append("_n")
    return df[with_n]


def _apply_governor(row, df=None, dummy=None):
    """
    Appliable function to get the governor of a token. Slow.
    """
    try:
        return df.loc[row.name[0], row.name[1], row["g"]]
    except Exception:
        return dummy


def _add_governor(df):
    """
    Add governor features to dataframe. Slow.
    """
    cols = ["w", "l", "x", "p", "f", "g"]
    dummy = pd.Series(["ROOT", "ROOT", "ROOT", "ROOT", "ROOT", 0])
    govs = df.apply(_apply_governor, df=df[cols], axis=1, reduce=False, dummy=dummy)
    govs["g"] = govs["g"].fillna(0).astype(int)
    govs = govs.fillna("ROOT")
    govs = govs[["w", "l", "x", "p", "f", "g"]]
    govs.columns = ["g" + i for i in list(govs.columns)]
    return pd.concat([df, govs], axis=1, sort=False)


def _multiples_apply(morph_list, path=None, column=None):
    """
    Function applied to each dataframe row, to extract multi value column data
    """
    out = dict()
    if morph_list == ["_"]:
        return out
    for item in morph_list:
        if "=" not in item:
            # warn = "Warning: equals missing in '{}' column {}, file {}"
            # print(warn.format(item, column, path))
            k, v = "untitled", item
        else:
            k, v = item.split("=", 1)
        out[k] = v
    return out


def _parse_out_multiples(df, morph=False, path=None):
    """
    Get morphology or metadata stored at token level in m/o columns
    """
    letter = "m" if morph else "o"
    col = df[letter].str.split("|")
    multis = col.apply(_multiples_apply, path=path, column=letter)
    multis = pd.DataFrame.from_dict(list(multis)).fillna("_")
    multis.index = df.index
    if morph:
        fix = [MORPH_FIELDS.get(i.lower(), i.lower()) for i in multis.columns]
        multis.columns = fix
    cols = list(multis.columns)
    return multis.join(df, how="inner"), cols


def _to_df(
    corpus,
    subcorpus: Optional[str] = None,
    usecols: Optional[List[str]] = None,
    usename: Optional[str] = None,
    set_data_types: bool = True,
    add_governor: bool = False,
    morph: bool = True,
    misc: bool = True,
    _complete: bool = True,  # internal use only
):
    """
    Turn buzz.corpus.Corpus into a Dataset (i.e. pd.DataFrame-like object)
    """
    from .corpus import Corpus
    from .dataset import Dataset
    from .file import File

    # understand what we received.
    # path to a conll file
    if isinstance(corpus, str) and os.path.isfile(corpus):
        corpus = File(corpus)
    # a buzz corpus or file: get raw contents
    if isinstance(corpus, (Corpus, File)):
        with open(corpus.path, "r") as fo:
            data = fo.read().strip("\n")

    if not data.strip():
        # print(f"File empty: {corpus.path}")
        return
    # if a directory, do nothing much
    elif isinstance(corpus, str) and not os.path.exists(corpus):
        data = corpus

    # add file and s columns to the csv string; get metadata as well
    data, metadata = _make_csv(data, usename or corpus.path, usecols)

    # user can only load a subset, but index always needed
    csv_usecols = None
    if usecols is not None:
        usecols = usecols + [i for i in ["file", "s", "i"] if i not in usecols]
        # usecols for pandas read_csv. todo: can i just make it usecols?
        csv_usecols = [i for i in usecols if i in ["file", "s"] + CONLL_COLUMNS]

    df = pd.read_csv(
        StringIO(data),
        sep="\t",
        header=None,
        names=COLUMN_NAMES,
        quoting=3,
        # index_col=["file", "s", "i"],
        engine="c",
        na_filter=False,
        # na_values="_",
        usecols=csv_usecols,
    )

    df = df.set_index(["file", "s", "i"])

    morph_cols, misc_cols = list(), list()
    if morph and "m" in df.columns and (df["m"] != "_").any():
        df, morph_cols = _parse_out_multiples(df, morph=True, path=corpus.path)

    if misc and "o" in df.columns and (df["o"] != "_").any():
        df, misc_cols = _parse_out_multiples(df, path=corpus.path)

    # make a dataframe containing sentence level metadata, then join it to main df
    metadata = {i: d for i, d in enumerate(metadata, start=1)}
    metadata = pd.DataFrame(metadata).T
    metadata.index.name = "s"
<<<<<<< HEAD
    df = metadata.join(df, how="inner", lsuffix="other_")
=======
    df = metadata.join(df, how="inner", lsuffix="_other")
>>>>>>> 1eabfae1

    if subcorpus:
        df["subcorpus"] = subcorpus

    # fix the column order (when this is the whole corpus)
    # we do not order when it isn't a whole corpus, because this could differ
    # in other corpus files
    if _complete:
        df = _order_df_columns(df, metadata, morph_cols + misc_cols)

    # remove columns whose value was interpeted or for which nothing is ever available
    badcols = ["o", "m"]
    df = df.drop(badcols, axis=1, errors="ignore")

    df = df.fillna("_")

    # setting types is really expensive, cheaper on whole corpus
    # do not do
    if set_data_types and _complete:
        df = _set_best_data_types(df)
    # adding governor is cheaper when corpus is in chunks, so do now
    if "g" in df.columns and add_governor:
        df = _add_governor(df)

    df = df.replace("_", np.nan)
    df["w"] = df["w"].replace(np.nan, "_")
    return Dataset(df, name=usename or corpus.name)


def _get_short_name_from_long_name(longname):
    """
    Translate "lemmata" to "l" and so on
    """
    revers = dict()
    for k, vs in LONG_NAMES.items():
        for v in vs:
            revers[v] = k
    return revers.get(longname, longname)


def _make_meta_dict_from_sent(text, first=False, speakers=True):
    """
    Make dict of sentence and token metadata
    """
    from .html import InputParser

    marker = "<meta "
    if first and not text.strip().startswith(marker):
        return dict(), dict()
    parser = InputParser(speakers=speakers)
    parser.feed(text)
    if first:
        return parser.sent_meta, dict()
    return parser.sent_meta, parser.result


def _ensure_list_of_short_names(item):
    """
    Normalise 'word' to ["w"]
    """
    if isinstance(item, str):
        return [_get_short_name_from_long_name(item)]
    fixed = []
    for i in item:
        fixed.append(_get_short_name_from_long_name(i))
    return fixed


def _series_to_wordlist(series, by, top):
    """
    Series is _match, maybe with frequencies

    Return: padded list of words by sort, max top
    """
    lst = None
    if by in {"total", "infreq"}:
        lst = list(series.value_counts().head(top).index)
    elif by in {"name", "reverse"}:
        lst = sorted(set(series.values))[:top]
    if by in {"infreq", "reverse"}:
        lst = [i for i in reversed(lst)]
    # todo: keyness etc
    if lst is None:
        raise NotImplementedError()
    # return padded
    return lst + [None] * (top - len(lst))


def _load_corpus(self, load_trees: bool = False, **kwargs):
    """
    Generic loader for corpus or contents
    """
    from .corpus import Corpus
    from .dataset import Dataset
    from . import multi

    # current favourite line in buzz codebase :P
    multiprocess = multi.how_many(kwargs.get("multiprocess", self.is_parsed))

    to_iter = self.files if isinstance(self, Corpus) else self

    chunks = np.array_split(to_iter, multiprocess)
    if self.is_parsed:
        delay = (multi.load(x, i, **kwargs) for i, x in enumerate(chunks))
    else:
        delay = (multi.read(x, i) for i, x in enumerate(chunks))
    loaded = Parallel(n_jobs=multiprocess)(delay)
    # unpack the nested list that multiprocessing creates
    loaded = [item for sublist in loaded for item in sublist]

    # for unparsed corpora, we give a dict of {path: text}
    # this used to be an OrderedDict, but dict order is now guaranteed.
    if not self.is_parsed:
        keys = self.filepaths if self.is_parsed else [i.path for i in self]
        return dict(sorted(zip(keys, loaded)))

    # for parsed corpora, we merge each file contents into one huge dataframe
    df = pd.concat(loaded, sort=False)
    # todo: think a bit more about when to load load_trees
    if load_trees:
        tree_once = utils._tree_once(df)
        if isinstance(tree_once.values[0], str):
            df["parse"] = tree_once.apply(utils._make_tree)

    df["_n"] = range(len(df))
    if kwargs.get("set_data_types", True):
        df = _set_best_data_types(df)
    df = _order_df_columns(df)
    print("\n" * multiprocess)  # not sure if this really helps
    return Dataset(df, reference=df, name=self.name)<|MERGE_RESOLUTION|>--- conflicted
+++ resolved
@@ -6,11 +6,8 @@
 from typing import List, Optional
 
 import numpy as np
-<<<<<<< HEAD
 import pandas as pd
-=======
 from joblib import Parallel
->>>>>>> 1eabfae1
 from nltk.tree import ParentedTree
 from tqdm import tqdm, tqdm_notebook
 
@@ -411,11 +408,8 @@
     metadata = {i: d for i, d in enumerate(metadata, start=1)}
     metadata = pd.DataFrame(metadata).T
     metadata.index.name = "s"
-<<<<<<< HEAD
-    df = metadata.join(df, how="inner", lsuffix="other_")
-=======
+
     df = metadata.join(df, how="inner", lsuffix="_other")
->>>>>>> 1eabfae1
 
     if subcorpus:
         df["subcorpus"] = subcorpus

import os

import numpy as np
import pandas as pd
import scipy
from joblib import Parallel

from . import multi
from .conc import _concordance
from .constants import QUERYSETS, SENT_LEVEL_METADATA
from .exceptions import NoReferenceCorpus
from .search import Searcher
from .slice import Just, See, Skip  # noqa: F401
from .tfidf import _tfidf_model, _tfidf_prototypical, _tfidf_score
from .utils import (
    _fix_datatypes_on_save,
    _get_nlp,
    _make_match_col,
    _make_tree,
    _series_to_wordlist,
    _set_best_data_types,
    _tree_once,
)
from .views import _add_frequencies, _table, _tabview


class Dataset(pd.DataFrame):
    """
    A corpus or corpus subset in memory
    """

    _internal_names = pd.DataFrame._internal_names
    _internal_names_set = set(_internal_names)

    _metadata = ["reference", "_tfidf", "_name"]
    reference = None
    _tfidf = dict()

    @property
    def _constructor(self):
        return Dataset

    def __init__(self, data, reference=None, name=None, **kwargs):

        if isinstance(data, str):
            if os.path.isfile(data):
                from .file import File

                data = File(data).load()
                reference = data
            elif os.path.isdir(data):
                from .corpus import Corpus

                data = Corpus(data).load()
                reference = data

        super().__init__(data, **kwargs)
        self.reference = reference
        self._tfidf = dict()
        self._name = name

    def __len__(self):
        """
        Number of rows
        """
        return self.shape[0]

    def tgrep(self, query, **kwargs):
        """
        Search constituency parses using tgrep
        """
        return Searcher().run(self, "t", query, **kwargs)

    def depgrep(self, query, **kwargs):
        """
        Search dependencies using depgrep
        """
        return Searcher().run(self, "d", query, **kwargs)

    def conc(self, *args, **kwargs):
        """
        Generate a concordance for each row
        """
        reference = kwargs.pop("reference", self.reference)
        if reference is None:
            error = (
                "Reference corpus not available in memory for this data. "
                "This is probably because you didn't load your corpus before "
                "searching. Without a reference corpus, there is no data to "
                "generate the left and right columns of a concordance. To fix, "
                "either load corpus before searching, or pass a reference "
                "Dataset: `conc(reference=loaded_corpus)`"
            )
            raise NoReferenceCorpus(error)
        return _concordance(self, reference, *args, **kwargs)

    def table(self, *args, **kwargs):
        return _table(self, *args, **kwargs)

    def view(self, *args, **kwargs):
        """
        View interactvely with tabview
        """
        return _tabview(self, reference=self.reference, *args, **kwargs)

    def sentences(self):
        """
        Get unique sentences
        """
        return self[self.index.get_level_values("i") == 1]

    def sent(self, n):
        """
        Helper: get nth sentence as DataFrame with all index levels intact
        """
        # order of magnitude faster than groupby:
        return self.iloc[self.index.get_loc(self.index.droplevel("i").unique()[n])]

    def formality(self, **kwargs):
        """
        Calculate the formality of tokens and sentences. Tokens are added to the
        Dataset as _formality column, and sentences are returned. This will change...
        """
        # import here for faster loading
        from .formality import FormalityScorer

        scorer = FormalityScorer()
        return scorer.sentences(self, **kwargs)

    def describe(
        self,
        depgrep_query,
        queryset="NOUN",
        drop_self=False,
        multiprocess=True,
        **kwargs,
    ):
        """
        Run numerous depgrep queries to get modifiers of a noun/verb

        drop_self will remove results also matching depgrep_query itself.
        """
        queries = [q.format(query=depgrep_query) for q in QUERYSETS[queryset]]
        multiprocess = multi.how_many(multiprocess)
        chunks = np.array_split(queries, multiprocess)
        delay = (multi.search(self, x, i, **kwargs) for i, x in enumerate(chunks))
        nested = Parallel(n_jobs=multiprocess)(delay)
        # unpack the nested list that multiprocessing creates
        results = [item for sublist in nested for item in sublist]

        df = pd.concat(results).sort_index().drop_duplicates()
        if drop_self:
            plain = self.depgrep(depgrep_query)
            df = df.drop(plain.index)
        print("\n" * multiprocess)

        df.reference = self
        return df

    def set(self):
        """
        Set this dataset as a corpus (i.e. reindex _n)
        """
        self["_n"] = range(len(self))
        self.reference = self.copy()
        return self

    def tfidf_by(self, column, n_top_members=-1, show=["w"]):
        """
        Generate tfidf vectors for the given column

        I.e. one model for each speaker, setting, whatever
        """
        vectors = _tfidf_model(self, column, n_top_members=n_top_members, show=show)
        self._tfidf[(column, tuple(show))] = vectors

    def tfidf_score(self, column, show, text):
        """
        Score input text against tdif models for this column

        text is a DataFrame representing one sentence
        """
        return _tfidf_score(self, column, show, text)

    def prototypical(self, column, show, n_top_members=-1, only_correct=True, top=-1):
        """
        Get prototypical instances over bins segmented by column
        """
        return _tfidf_prototypical(
            self,
            column,
            show,
            n_top_members=n_top_members,
            only_correct=only_correct,
            top=top,
        )

    def to_spacy(self, language="en"):
        sents = self.sentences()
        text = " ".join(sents["text"])
        self.nlp = _get_nlp(language=language)
        return self.nlp(text)

    @property
    def vector(self):
        return self.to_spacy().vector

    def similarity(self, other, save_as=None, **kwargs):
        """
        Get vector similarity between this df and other.

        Other can be a df, a corpus, a corpus path or a text str
        """
        from .corpus import Corpus
        from .parse import Parser

        if isinstance(other, str):
            # if it is a path, load it
            if os.path.exists(other):
                other = Corpus(other)
            # if it is a text string, make a corpus and compare that
            elif save_as:
                other = Corpus.from_string(other, save_as=save_as)
                if not other.is_parsed:
                    other = other.parse()
                other = other.load()
            else:
                parser = Parser(**kwargs)
                other = parser.run(other, save_as=False)

        # the getattr will work on corpus or dataset objects by this point
        vector = getattr(other, "vector", other)
        return scipy.spatial.distance.cosine(self.vector, vector)

    def site(self, title=None, **kwargs):
        """
        Make a website with this dataset as a datatable
        """
        from .dashview import DashSite

        site = DashSite(title)
        height, width = self.shape
        if height > 100 or width > 100:
            warn = f"Warning: shape of data is large ({self.shape}). Performance may be slow."
            print(warn)
        dataset = self.to_frame() if isinstance(self, pd.Series) else self
        site.add("datatable", dataset)
        site.run()
        return site

    def save(self, savename=None, use="feather"):
        """
        Save to feather/parquet
        """
        if not savename:
            savename = self._name
        if not savename.endswith(".feather") and use == "feather":
            savename += ".feather"
        elif not savename.endswith(".parquet") and use == "parquet":
            savename += ".parquet"
        print(f"Saving dataset to {savename} ...")
        to_reduce = [i for i in self.columns if i in SENT_LEVEL_METADATA]
        df = self.drop("i", axis=1, errors="ignore").reset_index()
        df = _fix_datatypes_on_save(df, to_reduce)
        if to_reduce:
            # amazing line: make nan in many places, save a lot of memory!
            df.loc[df.i != 1, to_reduce] = np.nan
        df.to_feather(savename) if use == "feather" else df.to_parquet(savename)
        print("Done!")

    @staticmethod
    def load(loadname, multiprocess=True):
        """
        Load from feather
        """
        multiprocess = multi.how_many(multiprocess)
<<<<<<< HEAD
        if loadname.endswith('.feather'):
            df = pd.read_feather(loadname, nthreads=multiprocess)
        elif loadname.endswith('.parquet'):
            df = pd.read_parquet(loadname, nthreads=multiprocess)
=======
        if loadname.endswith(".feather"):
            df = pd.read_feather(loadname, use_threads=multiprocess)
        elif loadname.endswith(".parquet"):
            df = pd.read_parquet(loadname)
>>>>>>> 3525a7f9
        name = os.path.splitext(os.path.basename(loadname))[0]
        if name.endswith("-parsed"):
            name = name[:-7]
        df = df.set_index(["file", "s", "i"])
        if "parse" in df.columns:
            tree_once = _tree_once(df)
            df["parse"] = tree_once.apply(_make_tree)
        df = df.ffill()
        df = _set_best_data_types(df)
        return Dataset(df, reference=df, name=name)

    def content_table(
        self,
        show=["w"],
        subcorpora=["file"],
        sort="total",
        top=100,
        relative=False,
        keyness=False,
        preserve_case=False,
        show_entities=False,
        show_frequencies=True,
        **kwargs,
    ):
        """
        Make a table where cells are strings, not frequencies

        Show: how cells will be formatted
        subcorpora: what shall be the columns of the dataset (multiindex ok)
        sort: determine what goes first: total/infreq, name/reverse...
        top: max number of rows
        relative: add relative frequency to cell strings
        keyness: add relative frequency to cell strings and sort by keyness
        preserve case: do cells keep their case
        show_entities: show entire named entity, not just term
        """
        reference = self.reference
        # show and subcorpora must always be a list
        cols_added = set()
        if not isinstance(show, list):
            show = [show]
        if subcorpora and not isinstance(subcorpora, list):
            subcorpora = [subcorpora]

        for bit in show + subcorpora:
            if bit in self.index.names and bit not in list(self.columns):
                self[bit] = self.index.get_level_values(bit)
                cols_added.add(bit)

        form = _make_match_col(
            self,
            show,
            preserve_case,
            reference=self.reference,
            show_entities=show_entities,
        )
        self["_match"] = form
        cols_added.add("_match")
        columns = dict()
        self.drop(["file", "s", "i"], axis=1, inplace=True, errors="ignore")
        # reduced = self[needed]
        for group, data in self.reset_index().groupby(subcorpora):
            # series is fsi index, _match formatted values
            series = data["_match"]
            # same format as _match but formatted correctly
            if show_frequencies:
                series = _add_frequencies(
                    series, relative, keyness, reference=reference
                )
            padded = _series_to_wordlist(series, sort, top)
            columns[group] = padded
        # self.drop(list(cols_added), axis=1, inplace=True, errors="ignore")
        return pd.DataFrame(columns)<|MERGE_RESOLUTION|>--- conflicted
+++ resolved
@@ -274,17 +274,10 @@
         Load from feather
         """
         multiprocess = multi.how_many(multiprocess)
-<<<<<<< HEAD
-        if loadname.endswith('.feather'):
-            df = pd.read_feather(loadname, nthreads=multiprocess)
-        elif loadname.endswith('.parquet'):
-            df = pd.read_parquet(loadname, nthreads=multiprocess)
-=======
         if loadname.endswith(".feather"):
             df = pd.read_feather(loadname, use_threads=multiprocess)
         elif loadname.endswith(".parquet"):
-            df = pd.read_parquet(loadname)
->>>>>>> 3525a7f9
+            df = pd.read_parquet(loadname)  # use_threads??
         name = os.path.splitext(os.path.basename(loadname))[0]
         if name.endswith("-parsed"):
             name = name[:-7]

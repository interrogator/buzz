--- conflicted
+++ resolved
@@ -1,25 +1,22 @@
 import argparse
+import multiprocessing
 import os
 import shutil
 
+import nltk
 import numpy as np
-from joblib import Parallel
-
-import nltk
-
+from joblib import Parallel, delayed
+
+from . import multi
 from .html import MetadataStripper
-from .utils import (_get_nlp, _get_tqdm, _make_meta_dict_from_sent,
+from .utils import (_get_nlp, _get_tqdm, _make_meta_dict_from_sent, _to_df,
                     _tqdm_close, _tqdm_update)
 
 tqdm = _get_tqdm()
 
-from . import multi
-
-
-from joblib import delayed
-
-import multiprocessing
-from .utils import _get_tqdm, _tqdm_update, _tqdm_close, _to_df
+
+
+
 
 
 def _strip_metadata(plain, speakers):
@@ -234,175 +231,6 @@
         help="Language of the corpus",
     )
 
-<<<<<<< HEAD
-    def _is_correct_span(self, word, span, nth, features):
-        """
-        Is this spacy token inside an html span? (for token metadata)
-        nth is the number of times this exact span appears to the left in sent.
-        So we need to check that not only is word in the span, but that the ix
-        of the span is correct
-        """
-        # quick exit if it definitely does not match
-        if word.text not in span or len(span) < len(word.text):
-            return False
-        nth_in_span = self._get_token_index_in_span(span, word)
-        # there must be a faster way to get token index in sent than this...
-        ix_in_sent = next(i for i, t in enumerate(word.sent) if t == word)
-        # get the tokens from start of our match to end of seent
-        toks_after = word.sent[ix_in_sent - nth_in_span :]
-        # get this part of the sent as string, and cut it to length of span
-        after = str(toks_after)[: len(span)]
-        # ideally now, we can compare the span and the sent
-        if span != after:
-            return False
-        # if they are the same, we need to check prior occurrences in the sent
-        count_before_here = str(word.sent[:ix_in_sent]).count(after)
-        # prior occurrences should be same as nth from htmlparser
-        return count_before_here == nth
-
-    def _make_misc_field(self, word, token_meta, other_meta):
-        """
-        Build the misc cell for this word. It has NER, sentiment AND user-added
-        """
-        if not word.ent_iob and not word.sentiment and not token_meta:
-            return "_"
-        ent = word.ent_type_ or "_"
-        formatters = dict(typ=ent, num=word.ent_iob, iob=word.ent_iob_)
-        misc = "ent_type={typ}|ent_id={num}|ent_iob={iob}".format(**formatters)
-        if word.sentiment:
-            misc += "|sentiment={}".format(word.sentiment)
-        for (span, nth), features in token_meta.items():
-            if not self._is_correct_span(word, span, nth, features):
-                continue
-            for key, val in features.items():
-                # add this to stop misc field also being in sent meta,
-                # which creates an ambiguity. todo: warn here?
-                if key not in other_meta:
-                    misc += "|{}={}".format(key, val)
-                else:
-                    print(f"Warning: key {key} in token metadata already in parent metadata")
-        return misc
-
-    @staticmethod
-    def _get_governor_id(word):
-        if word.i == word.head.i:
-            return "0"
-        return str(word.head.i - word.sent[0].i + 1)
-
-    @staticmethod
-    def _strip_metadata(plain):
-        # todo: do this without splitting
-        out = []
-        for line in plain.splitlines():
-            parser = MetadataStripper()
-            parser.feed(line)
-            out.append(parser.text)
-        return "\n".join(out)
-
-    @staticmethod
-    def _get_line_with_meta(start, plain, stripped):
-        all_before = stripped[:start]
-        line_index = all_before.count("\n")
-        plain = plain.splitlines()
-        return plain[line_index]
-
-    def _process_sent(self, sent_index, sent, file_meta, plain, stripped_data):
-        word_index = 1
-        sent_parts = list()
-        text = sent.text.strip(" ").replace("\n", " ")
-        toks = [i for i in sent if not i.is_space]
-        self.ntokens += len(toks)
-        sent_meta = dict(sent_id=str(sent_index), text=text.strip(), sent_len=len(toks))
-
-        if self.trees and self.language.lower().startswith("en"):
-            parse = [self._normalise_word(str(i), wrap=True) for i in toks]
-            if self.cons_parser == "bllip":
-                parse = BLLIP.parse_one(parse)
-                if parse:
-                    parse = parse[0]._pformat_flat("", ("(", ")"), "")
-                else:
-                    parse = "(. .)"
-            else:
-                parse = sent._.parse_string
-            sent_meta["parse"] = parse.replace("\n", " ").strip()
-
-        metaline = self._get_line_with_meta(sent.start_char, plain, stripped_data)
-        inner_sent_meta, token_meta = _make_meta_dict_from_sent(metaline)
-        all_meta = {**file_meta, **sent_meta, **inner_sent_meta}
-
-        for field, value in sorted(all_meta.items()):
-            sent_parts.append("# {} = {}".format(field, value))
-
-        for word in sent:
-
-            if word.is_space:
-                continue
-
-            governor = self._get_governor_id(word)
-            word_text = self._normalise_word(str(word))
-            named_ent = self._make_misc_field(word, token_meta, all_meta)
-            if "__" in word.tag_ and len(word.tag_) > 2:
-                tag, morph = word.tag_.split("__", 1)
-            else:
-                tag, morph = word.tag_, "_"
-
-            parts = [
-                str(word_index),
-                word_text,
-                word.lemma_,
-                word.pos_,
-                tag,
-                morph,
-                governor,
-                word.dep_,
-                "_",
-                named_ent,
-            ]
-
-            line = "\t".join(parts)
-            sent_parts.append(line)
-            word_index += 1
-
-        return "\n".join(sent_parts)
-
-    def _process_string(self, plain, path=None):
-        """
-        spacy: process a string of text
-        """
-        # break into lines, removing empty
-        plain = [i.strip(" ") for i in plain.splitlines() if i.strip(" ")]
-        file_meta, _ = _make_meta_dict_from_sent(plain[0], first=True)
-        if file_meta:
-            plain = plain[1:]
-        plain = "\n".join(plain)
-        stripped_data = self._strip_metadata(plain)
-
-        doc = self.nlp(stripped_data)
-        output = list()
-        self.nsents += len(list(doc.sents))
-
-        for sent_index, sent in enumerate(doc.sents, start=1):
-            sstr = self._process_sent(sent_index, sent, file_meta, plain, stripped_data)
-            output.append(sstr)
-        output = "\n\n".join(output).strip() + "\n"
-
-        if not output.strip():
-            print("No data created")
-            return
-
-        if not self.save_as and isinstance(self.plain_corpus, str):
-            return output
-
-        outpath = path.replace(self.corpus_name, self.corpus_name + "-parsed")
-        outpath = outpath.rstrip(".") + ".conllu"
-        os.makedirs(os.path.split(outpath)[0], exist_ok=True)
-        self.made_new_dir = True
-
-        with open(outpath, "w") as fo:
-            fo.write(output)
-=======
-    # todo: multiprocess
-
     parser.add_argument("path", help="Directory containing files to parse")
     return vars(parser.parse_args())
 
@@ -416,7 +244,6 @@
         self.multiprocess = multiprocess
         self.language = language
         self.speakers = speakers
->>>>>>> 1eabfae1
 
     def _spacy_parse(self):
         if self.from_str:
